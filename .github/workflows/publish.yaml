name: Publish Artifacts

on:
  push:
  release:
    types: ['published']

jobs:
  publish-container-image:
    uses: datum-cloud/actions/.github/workflows/publish-docker.yaml@v1.2.0
    with:
      image-name: telemetry-services-operator
    secrets: inherit

  publish-kustomize-bundles:
    permissions:
      id-token: write
      contents: read
      packages: write
<<<<<<< HEAD
    strategy:
      matrix:
        bundles:
          - name: ghcr.io/datum-cloud/telemetry-services-operator/telemetry-services-crds
            path: config/crd
          - name: ghcr.io/datum-cloud/telemetry-services-operator/vector-telemetry-exporter
            path: config/vector
          - name: ghcr.io/datum-cloud/telemetry-services-operator/telemetry-services-operator-kustomize
            path: config/default
    uses: datum-cloud/actions/.github/workflows/publish-kustomize-bundle.yaml@v1.1.0
=======
    uses: datum-cloud/actions/.github/workflows/publish-kustomize-bundle.yaml@v1.2.0
>>>>>>> 85c1d878
    with:
      bundle-name: ghcr.io/datum-cloud/telemetry-services-operator-kustomize
      bundle-path: config
    secrets: inherit<|MERGE_RESOLUTION|>--- conflicted
+++ resolved
@@ -17,20 +17,7 @@
       id-token: write
       contents: read
       packages: write
-<<<<<<< HEAD
-    strategy:
-      matrix:
-        bundles:
-          - name: ghcr.io/datum-cloud/telemetry-services-operator/telemetry-services-crds
-            path: config/crd
-          - name: ghcr.io/datum-cloud/telemetry-services-operator/vector-telemetry-exporter
-            path: config/vector
-          - name: ghcr.io/datum-cloud/telemetry-services-operator/telemetry-services-operator-kustomize
-            path: config/default
-    uses: datum-cloud/actions/.github/workflows/publish-kustomize-bundle.yaml@v1.1.0
-=======
     uses: datum-cloud/actions/.github/workflows/publish-kustomize-bundle.yaml@v1.2.0
->>>>>>> 85c1d878
     with:
       bundle-name: ghcr.io/datum-cloud/telemetry-services-operator-kustomize
       bundle-path: config
