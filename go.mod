module go.datum.net/telemetry-services-operator

go 1.23.0

godebug default=go1.23

require (
<<<<<<< HEAD
	github.com/VictoriaMetrics/metricsql v0.84.3
	github.com/onsi/ginkgo/v2 v2.23.2
	github.com/onsi/gomega v1.36.2
	k8s.io/api v0.32.3
=======
	github.com/onsi/ginkgo/v2 v2.23.3
	github.com/onsi/gomega v1.36.3
>>>>>>> 35bd95e7
	k8s.io/apimachinery v0.32.3
	k8s.io/client-go v0.32.3
	sigs.k8s.io/controller-runtime v0.20.4
)

require (
	cel.dev/expr v0.18.0 // indirect
	github.com/VictoriaMetrics/metrics v1.34.0 // indirect
	github.com/antlr4-go/antlr/v4 v4.13.0 // indirect
	github.com/asaskevich/govalidator v0.0.0-20190424111038-f61b66f89f4a // indirect
	github.com/beorn7/perks v1.0.1 // indirect
	github.com/blang/semver/v4 v4.0.0 // indirect
	github.com/cenkalti/backoff/v4 v4.3.0 // indirect
	github.com/cespare/xxhash/v2 v2.3.0 // indirect
	github.com/davecgh/go-spew v1.1.2-0.20180830191138-d8f796af33cc // indirect
	github.com/emicklei/go-restful/v3 v3.11.0 // indirect
	github.com/evanphx/json-patch/v5 v5.9.11 // indirect
	github.com/felixge/httpsnoop v1.0.4 // indirect
	github.com/fsnotify/fsnotify v1.7.0 // indirect
	github.com/fxamacker/cbor/v2 v2.7.0 // indirect
	github.com/go-logr/logr v1.4.2 // indirect
	github.com/go-logr/stdr v1.2.2 // indirect
	github.com/go-logr/zapr v1.3.0 // indirect
	github.com/go-openapi/jsonpointer v0.21.0 // indirect
	github.com/go-openapi/jsonreference v0.20.2 // indirect
	github.com/go-openapi/swag v0.23.0 // indirect
	github.com/go-task/slim-sprig/v3 v3.0.0 // indirect
	github.com/gogo/protobuf v1.3.2 // indirect
	github.com/golang/protobuf v1.5.4 // indirect
	github.com/google/btree v1.1.3 // indirect
	github.com/google/cel-go v0.22.0 // indirect
	github.com/google/gnostic-models v0.6.8 // indirect
	github.com/google/go-cmp v0.7.0 // indirect
	github.com/google/gofuzz v1.2.0 // indirect
	github.com/google/pprof v0.0.0-20241210010833-40e02aabc2ad // indirect
	github.com/google/uuid v1.6.0 // indirect
	github.com/grpc-ecosystem/grpc-gateway/v2 v2.20.0 // indirect
	github.com/inconshreveable/mousetrap v1.1.0 // indirect
	github.com/josharian/intern v1.0.0 // indirect
	github.com/json-iterator/go v1.1.12 // indirect
	github.com/mailru/easyjson v0.7.7 // indirect
	github.com/modern-go/concurrent v0.0.0-20180306012644-bacd9c7ef1dd // indirect
	github.com/modern-go/reflect2 v1.0.2 // indirect
	github.com/munnerz/goautoneg v0.0.0-20191010083416-a7dc8b61c822 // indirect
	github.com/pkg/errors v0.9.1 // indirect
	github.com/prometheus/client_golang v1.19.1 // indirect
	github.com/prometheus/client_model v0.6.1 // indirect
	github.com/prometheus/common v0.55.0 // indirect
	github.com/prometheus/procfs v0.15.1 // indirect
	github.com/spf13/cobra v1.8.1 // indirect
	github.com/spf13/pflag v1.0.5 // indirect
	github.com/stoewer/go-strcase v1.3.0 // indirect
	github.com/valyala/fastrand v1.1.0 // indirect
	github.com/valyala/histogram v1.2.0 // indirect
	github.com/x448/float16 v0.8.4 // indirect
	go.opentelemetry.io/contrib/instrumentation/net/http/otelhttp v0.53.0 // indirect
	go.opentelemetry.io/otel v1.28.0 // indirect
	go.opentelemetry.io/otel/exporters/otlp/otlptrace v1.28.0 // indirect
	go.opentelemetry.io/otel/exporters/otlp/otlptrace/otlptracegrpc v1.27.0 // indirect
	go.opentelemetry.io/otel/metric v1.28.0 // indirect
	go.opentelemetry.io/otel/sdk v1.28.0 // indirect
	go.opentelemetry.io/otel/trace v1.28.0 // indirect
	go.opentelemetry.io/proto/otlp v1.3.1 // indirect
	go.uber.org/multierr v1.11.0 // indirect
	go.uber.org/zap v1.27.0 // indirect
	golang.org/x/exp v0.0.0-20240719175910-8a7402abbf56 // indirect
	golang.org/x/net v0.37.0 // indirect
	golang.org/x/oauth2 v0.23.0 // indirect
	golang.org/x/sync v0.12.0 // indirect
	golang.org/x/sys v0.31.0 // indirect
	golang.org/x/term v0.30.0 // indirect
	golang.org/x/text v0.23.0 // indirect
	golang.org/x/time v0.7.0 // indirect
	golang.org/x/tools v0.30.0 // indirect
	gomodules.xyz/jsonpatch/v2 v2.4.0 // indirect
	google.golang.org/genproto/googleapis/api v0.0.0-20240826202546-f6391c0de4c7 // indirect
	google.golang.org/genproto/googleapis/rpc v0.0.0-20240826202546-f6391c0de4c7 // indirect
	google.golang.org/grpc v1.65.0 // indirect
	google.golang.org/protobuf v1.36.5 // indirect
	gopkg.in/evanphx/json-patch.v4 v4.12.0 // indirect
	gopkg.in/inf.v0 v0.9.1 // indirect
	gopkg.in/yaml.v3 v3.0.1 // indirect
	k8s.io/apiextensions-apiserver v0.32.1 // indirect
	k8s.io/apiserver v0.32.1 // indirect
	k8s.io/component-base v0.32.1 // indirect
	k8s.io/klog/v2 v2.130.1 // indirect
	k8s.io/kube-openapi v0.0.0-20241105132330-32ad38e42d3f // indirect
	k8s.io/utils v0.0.0-20241104100929-3ea5e8cea738 // indirect
	sigs.k8s.io/apiserver-network-proxy/konnectivity-client v0.31.0 // indirect
	sigs.k8s.io/json v0.0.0-20241010143419-9aa6b5e7a4b3 // indirect
	sigs.k8s.io/structured-merge-diff/v4 v4.4.2 // indirect
	sigs.k8s.io/yaml v1.4.0 // indirect
)<|MERGE_RESOLUTION|>--- conflicted
+++ resolved
@@ -5,15 +5,10 @@
 godebug default=go1.23
 
 require (
-<<<<<<< HEAD
 	github.com/VictoriaMetrics/metricsql v0.84.3
-	github.com/onsi/ginkgo/v2 v2.23.2
-	github.com/onsi/gomega v1.36.2
-	k8s.io/api v0.32.3
-=======
 	github.com/onsi/ginkgo/v2 v2.23.3
 	github.com/onsi/gomega v1.36.3
->>>>>>> 35bd95e7
+	k8s.io/api v0.32.3
 	k8s.io/apimachinery v0.32.3
 	k8s.io/client-go v0.32.3
 	sigs.k8s.io/controller-runtime v0.20.4
